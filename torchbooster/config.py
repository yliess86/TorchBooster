"""config.py

Configuration as yaml files.
The module provides a base class that can be extended
to generate pytorch or other objects from yaml files.
"""
from __future__ import annotations

try:
    from datasets import (DownloadConfig, DownloadMode, load_dataset)
    HUGGINGFACE_DATASETS_AVAILABLE = True
except ImportError:
    HUGGINGFACE_DATASETS_AVAILABLE = False

from dataclasses import dataclass
<<<<<<< HEAD
=======
from datasets import DownloadMode, load_dataset
from enum import Enum
>>>>>>> 7eeac58a
from itertools import cycle
from pathlib import Path
from torch import Tensor
from torch.nn import (Module, Parameter)
from torch.nn.parallel import DistributedDataParallel
from torch.optim import (AdamW, Optimizer, SGD)
from torch.utils.data import (DataLoader, Dataset)
from torchbooster.dataset import Split
from torchbooster.scheduler import (BaseScheduler, CycleScheduler)
from typing import (Any, Iterator)

import builtins
import inspect
import os
import torchbooster.distributed as dist
import torchvision
import traceback
import logging
import yaml


def do_include(line: str) -> bool:
    """Do Include

    Do the line contains an include directive?
    Check if the line is of the form `#include *.yml`.

    Parameters
    ----------
    line: str
        line to process

    Returns
    -------
    condition: bool
        do the line contains an include directive
    """
    return line.startswith("#include ") and (line.endswith(".yml") or line.endswith(".yaml"))


def read_lines(path: Path) -> list(str):
    """Read Lines

    Recursively read lines of a yaml configuration file
    and resolve include directives.
    
    Parameters
    ----------
    path: Path
        path to the yaml file

    Returns
    -------
    lines: list(str)
        lines of the yaml file
    """
    root = path.parent
    with open(str(path.resolve()), "r") as fp:
        lines = fp.readlines()
        for include in reversed([l.strip() for l in lines if do_include(l.strip())]):
            lines = read_lines(Path(root, include[9:])) + lines
    return lines


def resolve_types(conf: BaseConfig, data: dict(str, Any)) -> dict(str, Any):
    """Resolve Types
    
    Recursively resolve types for a config given yaml loaded data.

    Parameters
    ----------
    conf: BaseConfig
        base config to look for dataclass fields
    data: dict(str, Any)
        data loaded from yaml

    Returns
    -------
    fields: dic(str, any)
        fields with resolved types to instanciate the config
    """
    fields = {}

    for field_name, field in conf.__dataclass_fields__.items():
        if not field_name in data:
            continue
        
        field_type = field.type
        field_data = data[field_name]

        if "list" in field_type or "tuple" in field_type:
            field_type, rest = field_type.split("(")
            field_subptypes = rest[:-1].split(",")
            field_data = field_data.split(",")

            if len(field_subptypes) > 1:
                assert len(field_subptypes) == len(field_data)

            field_subptypes = map(lambda t: t.strip(), cycle(field_subptypes))
            field_subptypes = map(lambda t: getattr(builtins, t), field_subptypes)
            subfields = zip(field_subptypes, field_data)
            field_data = (subptype(datum.strip()) for subptype, datum in subfields)
        
        try: field_type = builtins.__dict__[field_type]
        except KeyError:
            try: field_type = globals()[field_type]
            except KeyError:
                subclasses = BaseConfig.__subclasses__()
                idx = [cls.__name__ for cls in subclasses].index(field_type)
                field_type = subclasses[idx]
        
        if issubclass(field_type, BaseConfig):
            field_data = resolve_types(field_type, field_data)
            fields[field_name] = field_type(**field_data)
        else:
            fields[field_name] = field_type(field_data)

    return fields


def to_env(value: Any, cuda: bool, distributed: bool) -> Any:
    """To Env
    
    Put variable to environement (cuda if cuda and distributed if dsitributed).

    Parameters
    ----------
    value: Any
        if Tensor or Module will apply environement transforms else none
    cuda, distributed: bool
        put or not variable to cuda device
        wrap or not module to DistributedDataParallel

    Return
    ------
    value: Any
        if value is Tensor a Tensor
        if value is Module, a Module or DistributedDataParallel
        else input value
    """
    if isinstance(value, Tensor):
        value: Tensor = value.to("cuda" if cuda else "cpu")
    if isinstance(value, Module):
        value: Module = value.to("cuda" if cuda else "cpu")
        if distributed: value = DistributedDataParallel(value)
    return value


@dataclass
class BaseConfig:
    """Base Config
    
    Base configuration class providing basic interfaces
    for loading from yaml file and making the config a
    pytorch or other object instance.
    """

    def make(self, *args, **kwargs) -> Any:
        """Make"""
        raise NotImplementedError("Method 'make' is not implemented")

    @classmethod
    def load(cls, path: Path) -> BaseConfig:
        """Load
        
        Load configuration from a yaml file.

        Parameters
        ----------
        path: Path
            path to yaml file

        Returns
        -------
        conf: BaseConfig
            configuration intantiated from yaml file 
        """
        stream = "\n".join(read_lines(path))
        data = yaml.full_load(stream)
        fields = resolve_types(cls, data)
        return cls(**fields)


@dataclass
class EnvironementConfig(BaseConfig):
    """Environement Config

    Configuration of the compute environement.
    """
    distributed: bool = False
    fp16: bool = False
    n_gpu: int = 0
    n_machine: int = 1
    machine_rank: int = 0
    dist_url: str = "auto"

    def make(self, *args: list(Any)) -> Any:
        """Make
        
        Parameters
        ----------
        args: list(Any)
            any object to apply environement transformations
            (send to cuda device, distributed wrapper, ...)

        Returns
        -------
        args: list(Any)
            list transformed objects
            transformed object if only one is given
        """
        to = lambda x: to_env(x, self.n_gpu > 0, self.distributed)
        if len(args) == 1: return to(args[0])
        return [to(arg) for arg in args]


@dataclass
class LoaderConfig(BaseConfig):
    """Loader Config
    
    Configuration of the pytorch DataLoader.
    """
    batch_size: int
    num_workers: int = 0
    pin_memory: bool = False
    drop_last: bool = False

    def make(
        self,
        dataset: Dataset,
        shuffle: bool = False,
        distributed: bool = False,
    ) -> DataLoader:
        """Make

        Parameters
        ----------
        dataset: Dataset
            dataset to iterate on
        shuffle, distributed: bool (default: False, False)
            shuffle or not
            distributed or not

        Returns
        -------
        loader: DataLoader
            dataset batch loader
        """
        sampler = dist.data_sampler(dataset, shuffle, distributed)

        return DataLoader(
            dataset,
            self.batch_size,
            sampler=sampler,
            num_workers=self.num_workers,
            pin_memory=self.pin_memory,
            drop_last=self.drop_last,
        )


@dataclass
class OptimizerConfig(BaseConfig):
    """Optimizer Config

    Configuration of optimizers.
    Currently on SGD and AdamW are supported.
    """
    name: str
    
    # Common Hyperparams
    lr: float
    weight_decay: float = 1e-2

    # SGD Hyperparams
    momentum: float = 0.0
    dampening: float = 0.0
    nesterov: bool = False

    # AdamW Hyperparams
    betas: tuple(float, float) = (0.9, 0.999)
    eps: float = 1e-8
    amsgrad: bool = False

    def make(self, parameters: Iterator[Parameter]) -> Optimizer:
        """Make

        Parameters
        ----------
        parameters: Iterator[Parameters]
            parameters to optimize

        Returns
        -------
        optim: Optimizer
            SGD or AdamW optimizer
        """
        if self.name == "sgd":
            return SGD(
                parameters,
                self.lr,
                self.momentum,
                self.dampening,
                self.weight_decay,
                self.nesterov,
            )

        if self.name == "adamw":
            return AdamW(
                parameters,
                self.lr,
                self.betas,
                self.eps,
                self.weight_decay,
                self.amsgrad,
            )

        raise NameError(f"Optimizer {self.name} is not supported")


@dataclass
class SchedulerConfig(BaseConfig):
    name: str

    # Cycle Scheduler HyperParams
    n_iter: int
    initial_multiplier: float = 4e-2
    final_multiplier: float = 1e-5
    warmup: int = 0
    plateau: int = 0
    decay: tuple(str, str) = ("cos", "cos")

    def make(self, optimizer: Optimizer) -> BaseScheduler:
        if self.name == "cycle":
            return CycleScheduler(
                optimizer,
                optimizer.param_groups[0]["lr"],
                self.n_iter,
                self.initial_multiplier,
                self.final_multiplier,
                self.warmup,
                self.plateau,
                self.decay,
            )
        
        raise NameError(f"Scheduler {self.name} is not supported.")


@dataclass
class DatasetConfig(BaseConfig):
    """DatasetConfig
    
    Used to load common dataset by name.
    Custom datasets can use their own loading mechanism.
    """
    name: str
    root: str = './dataset'

    # Some datasets have sub tasks (eg. GLUE)
    task: str = None

    def make(self, split: Split, download: bool = True, **kwargs) -> "Dataset" :
        """Make

        Look for the dataset name, downloads if required and returns
        the queried dataset split.

        Dataset loading strategy:
            - Look in torchvision.datasets
            - Look in huggingface datasets repository
            - #? Custom Datset loader

        Parameters
        ----------
        split: Split
            The dataset split to return
        download: bool = True
            Wether to download the dataset or not
        kwargs: dict(str, Any)
            Remaning arguments are passed to the downstream dataset loader


        Returns
        -------
        Dataset
            A torch.utils.data.Dataest object or another type of datset depending on the downstream dataset loader
        """
        root = os.path.join(self.root, split.value)
        logging.info(f'Dataset path is {root}')

        locations = ["torchvision"]
        try: # torchvision strategy
            dataset = getattr(torchvision.datasets, self.name.upper())
            if "split" in inspect.signature(dataset.__init__).parameters:
                return dataset(root=root, split=split.value, download=download, **kwargs)
            return dataset(root=root, train=split is Split.TRAIN, download=download, **kwargs)
        except AttributeError: pass

        if HUGGINGFACE_DATASETS_AVAILABLE:
            locations += ["huggingface datasets"]
            try: # huggingface strategy
                download = DownloadMode.REUSE_DATASET_IF_EXISTS
                if self.task is not None:
                    return load_dataset(self.name, self.task, download_mode=download, cache_dir=root, **kwargs)
                return load_dataset(self.name, download_mode=download, cache_dir=root, **kwargs)
            except FileNotFoundError: pass

        logging.fatal(f"Could not find dataset in the default locations, looked in {', '.join(locations)}.")
        traceback.print_exc()
        exit(1)


__all__ = [
    BaseConfig,
    DatasetConfig,
    EnvironementConfig,
    LoaderConfig,
    OptimizerConfig,
    SchedulerConfig,
]<|MERGE_RESOLUTION|>--- conflicted
+++ resolved
@@ -13,11 +13,6 @@
     HUGGINGFACE_DATASETS_AVAILABLE = False
 
 from dataclasses import dataclass
-<<<<<<< HEAD
-=======
-from datasets import DownloadMode, load_dataset
-from enum import Enum
->>>>>>> 7eeac58a
 from itertools import cycle
 from pathlib import Path
 from torch import Tensor
