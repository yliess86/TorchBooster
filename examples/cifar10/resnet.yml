epochs: 100
seed: 42
clip: 1.0
label_smoothing: 0.1

env:
  fp16: true
  n_gpu: 1

loader:
  batch_size: 2_048
  num_workers: 12
  pin_memory: true
  drop_last: true

optim:
  name: adamw
  lr: 1e-3
  weight_decay: 1e-2

scheduler:
  name: cycle
<<<<<<< HEAD
  n_iter: 2_400
  warmup: 240
  decay: lin, cos
=======
  n_iter: 480
  decay: lin, cos

dataset:
  name: cifar10
  root: /tmp/dataset/cifar10
>>>>>>> 69b63bd3
<|MERGE_RESOLUTION|>--- conflicted
+++ resolved
@@ -6,6 +6,10 @@
 env:
   fp16: true
   n_gpu: 1
+
+dataset:
+  name: cifar10
+  root: /tmp/cifar10
 
 loader:
   batch_size: 2_048
@@ -20,15 +24,6 @@
 
 scheduler:
   name: cycle
-<<<<<<< HEAD
   n_iter: 2_400
   warmup: 240
-  decay: lin, cos
-=======
-  n_iter: 480
-  decay: lin, cos
-
-dataset:
-  name: cifar10
-  root: /tmp/dataset/cifar10
->>>>>>> 69b63bd3
+  decay: lin, cos